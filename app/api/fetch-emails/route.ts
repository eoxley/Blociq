<<<<<<< HEAD
import { NextResponse } from "next/server"
import { getAccessToken } from "@/lib/outlookAuth"
import { Client } from "@microsoft/microsoft-graph-client"
import "isomorphic-fetch"

export async function GET() {
  try {
    const accessToken = await getAccessToken()
=======
import { NextResponse } from "next/server";

export async function GET() {
  // ✅ Dynamically import MSAL to avoid breaking during Vercel build
  const { ConfidentialClientApplication } = await import("@azure/msal-node");

  const {
    AZURE_CLIENT_ID,
    AZURE_CLIENT_SECRET,
    AZURE_TENANT_ID,
  } = process.env;
>>>>>>> 16a05d8a

  if (!AZURE_CLIENT_ID || !AZURE_CLIENT_SECRET || !AZURE_TENANT_ID) {
    return NextResponse.json(
      {
        error:
          "Missing Azure credentials: AZURE_CLIENT_ID, AZURE_CLIENT_SECRET, or AZURE_TENANT_ID",
      },
      { status: 500 }
    );
  }

  const clientApp = new ConfidentialClientApplication({
    auth: {
      clientId: AZURE_CLIENT_ID,
      clientSecret: AZURE_CLIENT_SECRET,
      authority: `https://login.microsoftonline.com/${AZURE_TENANT_ID}`,
    },
  });

  try {
    const result = await clientApp.acquireTokenByClientCredential({
      scopes: ["https://graph.microsoft.com/.default"],
    });

<<<<<<< HEAD
    const parsedEmails = messages.value.map((msg: Record<string, unknown>) => ({
      thread_id: msg.conversationId,
      message_id: msg.internetMessageId,
      from_email: (msg.from as { emailAddress?: { address: string } })?.emailAddress?.address,
      subject: msg.subject,
      body_preview: msg.bodyPreview,
      received_at: msg.receivedDateTime
    }))
=======
    // ✅ Add null check before accessing result
    if (!result) {
      return NextResponse.json(
        { error: "No token result received from Microsoft Graph" },
        { status: 500 }
      );
    }
>>>>>>> 16a05d8a

    return NextResponse.json({
      message: "Successfully authenticated with Microsoft Graph",
      tokenExpires: result.expiresOn?.toISOString(),
    });
  } catch (error: any) {
    return NextResponse.json(
      {
        error: "Failed to authenticate with Microsoft Graph",
        details: error.message,
      },
      { status: 500 }
    );
  }
}<|MERGE_RESOLUTION|>--- conflicted
+++ resolved
@@ -1,13 +1,3 @@
-<<<<<<< HEAD
-import { NextResponse } from "next/server"
-import { getAccessToken } from "@/lib/outlookAuth"
-import { Client } from "@microsoft/microsoft-graph-client"
-import "isomorphic-fetch"
-
-export async function GET() {
-  try {
-    const accessToken = await getAccessToken()
-=======
 import { NextResponse } from "next/server";
 
 export async function GET() {
@@ -19,7 +9,6 @@
     AZURE_CLIENT_SECRET,
     AZURE_TENANT_ID,
   } = process.env;
->>>>>>> 16a05d8a
 
   if (!AZURE_CLIENT_ID || !AZURE_CLIENT_SECRET || !AZURE_TENANT_ID) {
     return NextResponse.json(
@@ -44,16 +33,6 @@
       scopes: ["https://graph.microsoft.com/.default"],
     });
 
-<<<<<<< HEAD
-    const parsedEmails = messages.value.map((msg: Record<string, unknown>) => ({
-      thread_id: msg.conversationId,
-      message_id: msg.internetMessageId,
-      from_email: (msg.from as { emailAddress?: { address: string } })?.emailAddress?.address,
-      subject: msg.subject,
-      body_preview: msg.bodyPreview,
-      received_at: msg.receivedDateTime
-    }))
-=======
     // ✅ Add null check before accessing result
     if (!result) {
       return NextResponse.json(
@@ -61,7 +40,6 @@
         { status: 500 }
       );
     }
->>>>>>> 16a05d8a
 
     return NextResponse.json({
       message: "Successfully authenticated with Microsoft Graph",
